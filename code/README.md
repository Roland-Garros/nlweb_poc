--- conflicted
+++ resolved
@@ -36,32 +36,18 @@
 |   ├── sentence_transformer_embedding.py   # Embedding generation using Sentence Transformers
 |   ├── snowflake_embedding.py              #
 ├── llm/
-<<<<<<< HEAD
 |   ├── anthropic.py                        #
 |   ├── azure_deepseek.py                   #
 |   ├── azure_llama.py                      #
 |   ├── azure_oai.py                        #
 |   ├── gemini.py                           #
+|   ├── huggingface.py                      #
 |   ├── inception.py                        #
 |   ├── llm_provider.py                     #
 |   ├── llm.py                              #
 |   ├── openai.py                           #
 |   └── snowflake.py                        #
 ├── logs/                                   # folder to which all logs are sent
-=======
-|   ├── anthropic.py              #
-|   ├── azure_deepseek.py         #
-|   ├── azure_llama.py            #
-|   ├── azure_oai.py              #
-|   ├── gemini.py                 #
-|   ├── huggingface.py            #
-|   ├── inception.py              #
-|   ├── llm_provider.py           #
-|   ├── llm.py                    #
-|   ├── openai.py                 #
-|   └── snowflake.py              #
-├── logs/                         # folder to which all logs are sent
->>>>>>> 5a0ab5ce
 ├── pre_retrieval/
 |   ├── analyze_query.py                    # Query analysis
 |   ├── decontextualize.py                  # Query decontextualization
